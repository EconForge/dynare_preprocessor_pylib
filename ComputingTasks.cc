--- conflicted
+++ resolved
@@ -961,7 +961,6 @@
 {
   output << "options_.diffuse_filter = 1;" << endl
          << "options_.steadystate.nocheck = 1;" << endl;
-<<<<<<< HEAD
 }
 
 void
@@ -970,8 +969,6 @@
   output << "{\"statementName\": \"unit_root_vars\", "
          << "\"diffuse_filter\": 1, "
          << "\"steady_state.nocheck\": 1}";
-=======
->>>>>>> 7153f19a
 }
 
 PeriodsStatement::PeriodsStatement(int periods_arg) : periods(periods_arg)
@@ -2316,7 +2313,6 @@
   output << "dynare_identification(options_ident);" << endl;
 }
 
-<<<<<<< HEAD
 void
 IdentificationStatement::writeJsonOutput(ostream &output) const
 {
@@ -2329,13 +2325,9 @@
   output << "}";
 }
 
-WriteLatexDynamicModelStatement::WriteLatexDynamicModelStatement(const DynamicModel &dynamic_model_arg) :
-  dynamic_model(dynamic_model_arg)
-=======
 WriteLatexDynamicModelStatement::WriteLatexDynamicModelStatement(const DynamicModel &dynamic_model_arg, bool write_equation_tags_arg) :
   dynamic_model(dynamic_model_arg),
   write_equation_tags(write_equation_tags_arg)
->>>>>>> 7153f19a
 {
 }
 
@@ -2397,7 +2389,6 @@
 {
   options_list.writeOutput(output);
   symbol_list.writeOutput("var_list_", output);
-<<<<<<< HEAD
   output << "oo_ = shock_decomposition(M_,oo_,options_,var_list_,bayestopt_,estim_params_);" << endl;
 }
 
@@ -2416,8 +2407,6 @@
       symbol_list.writeJsonOutput(output);
     }
   output << "}";
-=======
-  output << "[oo_,M_]= shock_decomposition(M_,oo_,options_,var_list_,bayestopt_,estim_params_);" << endl;
 }
 
 RealtimeShockDecompositionStatement::RealtimeShockDecompositionStatement(const SymbolList &symbol_list_arg,
@@ -2465,7 +2454,6 @@
   options_list.writeOutput(output);
   symbol_list.writeOutput("var_list_", output);
   output << "initial_condition_decomposition(M_, oo_, options_, var_list_, bayestopt_, estim_params_);" << endl;
->>>>>>> 7153f19a
 }
 
 ConditionalForecastStatement::ConditionalForecastStatement(const OptionsList &options_list_arg) :
@@ -3377,7 +3365,6 @@
   output << "};" << endl;
 }
 
-<<<<<<< HEAD
 void
 JointPriorStatement::writeJsonOutput(ostream &output) const
 {
@@ -3431,8 +3418,6 @@
   output << "}";
 }
 
-=======
->>>>>>> 7153f19a
 BasicPriorStatement::~BasicPriorStatement()
 {
 }
@@ -3620,7 +3605,6 @@
     {
     case eBeta:
       output << "\"beta\";" << endl;
-<<<<<<< HEAD
       break;
     case eGamma:
       output << "\"gamma\";" << endl;
@@ -3677,29 +3661,6 @@
       break;
     case eWeibull:
       output << "\"weibull\"";
-=======
-      break;
-    case eGamma:
-      output << "\"gamma\";" << endl;
-      break;
-    case eNormal:
-      output << "\"normal\";" << endl;
-      break;
-    case eInvGamma:
-      output << "\"inv_gamma\";" << endl;
-      break;
-    case eUniform:
-      output << "\"uniform\";" << endl;
-      break;
-    case eInvGamma2:
-      output << "\"inv_gamma2\";" << endl;
-      break;
-    case eDirichlet:
-      output << "\"dirichlet\";" << endl;
-      break;
-    case eWeibull:
-      output << "\"weibull\";" << endl;
->>>>>>> 7153f19a
       break;
     case eNoShape:
       assert(prior_shape != eNoShape);
