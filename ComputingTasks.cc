--- conflicted
+++ resolved
@@ -243,7 +243,21 @@
          << "'" << type << "');" << endl;
 }
 
-<<<<<<< HEAD
+void
+PriorPosteriorFunctionStatement::writeJsonOutput(ostream &output) const
+{
+  string type = "posterior";
+  if (prior_func)
+    type = "prior";
+  output << "{\"statementName\": \"prior_posterior_function\", \"type\": \"" << type << "\"";
+  if (options_list.getNumberOfOptions())
+    {
+      output << ", ";
+      options_list.writeJsonOutput(output);
+    }
+  output << "}";
+}
+
 VarModelStatement::VarModelStatement(const SymbolList &symbol_list_arg,
                                      const OptionsList &options_list_arg,
                                      const string &name_arg) :
@@ -505,21 +519,6 @@
            << symbol_table.getName(it->second.second) << "';" << endl;
 
   output << Mstr << "N = " << nrestrictions << ";" << endl;
-=======
-void
-PriorPosteriorFunctionStatement::writeJsonOutput(ostream &output) const
-{
-  string type = "posterior";
-  if (prior_func)
-    type = "prior";
-  output << "{\"statementName\": \"prior_posterior_function\", \"type\": \"" << type << "\"";
-  if (options_list.getNumberOfOptions())
-    {
-      output << ", ";
-      options_list.writeJsonOutput(output);
-    }
-  output << "}";
->>>>>>> 7af01dd0
 }
 
 StochSimulStatement::StochSimulStatement(const SymbolList &symbol_list_arg,
