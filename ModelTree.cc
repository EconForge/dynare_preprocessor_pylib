/*
 * Copyright (C) 2003-2017 Dynare Team
 *
 * This file is part of Dynare.
 *
 * Dynare is free software: you can redistribute it and/or modify
 * it under the terms of the GNU General Public License as published by
 * the Free Software Foundation, either version 3 of the License, or
 * (at your option) any later version.
 *
 * Dynare is distributed in the hope that it will be useful,
 * but WITHOUT ANY WARRANTY; without even the implied warranty of
 * MERCHANTABILITY or FITNESS FOR A PARTICULAR PURPOSE.  See the
 * GNU General Public License for more details.
 *
 * You should have received a copy of the GNU General Public License
 * along with Dynare.  If not, see <http://www.gnu.org/licenses/>.
 */

#include <cstdlib>
#include <cassert>
#include <cmath>
#include <iostream>
#include <fstream>

#include "ModelTree.hh"
#include "MinimumFeedbackSet.hh"
#include <boost/graph/adjacency_list.hpp>
#include <boost/graph/max_cardinality_matching.hpp>
#include <boost/graph/strong_components.hpp>
#include <boost/graph/topological_sort.hpp>

using namespace boost;
using namespace MFS;

bool
ModelTree::computeNormalization(const jacob_map_t &contemporaneous_jacobian, bool verbose)
{
  const int n = equations.size();

  assert(n == symbol_table.endo_nbr());

  typedef adjacency_list<vecS, vecS, undirectedS> BipartiteGraph;

  /*
    Vertices 0 to n-1 are for endogenous (using type specific ID)
    Vertices n to 2*n-1 are for equations (using equation no.)
  */
  BipartiteGraph g(2 * n);

  // Fill in the graph
  set<pair<int, int> > endo;

  for (jacob_map_t::const_iterator it = contemporaneous_jacobian.begin(); it != contemporaneous_jacobian.end(); it++)
    add_edge(it->first.first + n, it->first.second, g);

  // Compute maximum cardinality matching
  vector<int> mate_map(2*n);

#if 1
  bool check = checked_edmonds_maximum_cardinality_matching(g, &mate_map[0]);
#else // Alternative way to compute normalization, by giving an initial matching using natural normalizations
  fill(mate_map.begin(), mate_map.end(), graph_traits<BipartiteGraph>::null_vertex());

  multimap<int, int> natural_endo2eqs;
  computeNormalizedEquations(natural_endo2eqs);

  for (int i = 0; i < symbol_table.endo_nbr(); i++)
    {
      if (natural_endo2eqs.count(i) == 0)
        continue;

      int j = natural_endo2eqs.find(i)->second;

      put(&mate_map[0], i, n+j);
      put(&mate_map[0], n+j, i);
    }

  edmonds_augmenting_path_finder<BipartiteGraph, size_t *, property_map<BipartiteGraph, vertex_index_t>::type> augmentor(g, &mate_map[0], get(vertex_index, g));
  bool not_maximum_yet = true;
  while (not_maximum_yet)
    {
      not_maximum_yet = augmentor.augment_matching();
    }
  augmentor.get_current_matching(&mate_map[0]);

  bool check = maximum_cardinality_matching_verifier<BipartiteGraph, size_t *, property_map<BipartiteGraph, vertex_index_t>::type>::verify_matching(g, &mate_map[0], get(vertex_index, g));
#endif

  assert(check);

#ifdef DEBUG
  for (int i = 0; i < n; i++)
    cout << "Endogenous " << symbol_table.getName(symbol_table.getID(eEndogenous, i))
         << " matched with equation " << (mate_map[i]-n+1) << endl;
#endif

  // Create the resulting map, by copying the n first elements of mate_map, and substracting n to them
  endo2eq.resize(equations.size());
  transform(mate_map.begin(), mate_map.begin() + n, endo2eq.begin(), bind2nd(minus<int>(), n));

#ifdef DEBUG
  multimap<int, int> natural_endo2eqs;
  computeNormalizedEquations(natural_endo2eqs);

  int n1 = 0, n2 = 0;

  for (int i = 0; i < symbol_table.endo_nbr(); i++)
    {
      if (natural_endo2eqs.count(i) == 0)
        continue;

      n1++;

      pair<multimap<int, int>::const_iterator, multimap<int, int>::const_iterator> x = natural_endo2eqs.equal_range(i);
      if (find_if(x.first, x.second, compose1(bind2nd(equal_to<int>(), endo2eq[i]), select2nd<multimap<int, int>::value_type>())) == x.second)
        cout << "Natural normalization of variable " << symbol_table.getName(symbol_table.getID(eEndogenous, i))
             << " not used." << endl;
      else
        n2++;
    }

  cout << "Used " << n2 << " natural normalizations out of " << n1 << ", for a total of " << n << " equations." << endl;
#endif

  // Check if all variables are normalized
  vector<int>::const_iterator it = find(mate_map.begin(), mate_map.begin() + n, graph_traits<BipartiteGraph>::null_vertex());
  if (it != mate_map.begin() + n)
    {
      if (verbose)
        cerr << "ERROR: Could not normalize the model. Variable "
             << symbol_table.getName(symbol_table.getID(eEndogenous, it - mate_map.begin()))
             << " is not in the maximum cardinality matching." << endl;
      check = false;
    }
  return check;
}

void
ModelTree::computeNonSingularNormalization(jacob_map_t &contemporaneous_jacobian, double cutoff, jacob_map_t &static_jacobian, dynamic_jacob_map_t &dynamic_jacobian)
{
  bool check = false;

  cout << "Normalizing the model..." << endl;

  int n = equations.size();

  // compute the maximum value of each row of the contemporaneous Jacobian matrix
  //jacob_map normalized_contemporaneous_jacobian;
  jacob_map_t normalized_contemporaneous_jacobian(contemporaneous_jacobian);
  vector<double> max_val(n, 0.0);
  for (jacob_map_t::const_iterator iter = contemporaneous_jacobian.begin(); iter != contemporaneous_jacobian.end(); iter++)
    if (fabs(iter->second) > max_val[iter->first.first])
      max_val[iter->first.first] = fabs(iter->second);

  for (jacob_map_t::iterator iter = normalized_contemporaneous_jacobian.begin(); iter != normalized_contemporaneous_jacobian.end(); iter++)
    iter->second /= max_val[iter->first.first];

  //We start with the highest value of the cutoff and try to normalize the model
  double current_cutoff = 0.99999999;

  int suppressed = 0;
  while (!check && current_cutoff > 1e-19)
    {
      jacob_map_t tmp_normalized_contemporaneous_jacobian;
      int suppress = 0;
      for (jacob_map_t::iterator iter = normalized_contemporaneous_jacobian.begin(); iter != normalized_contemporaneous_jacobian.end(); iter++)
        if (fabs(iter->second) > max(current_cutoff, cutoff))
          tmp_normalized_contemporaneous_jacobian[make_pair(iter->first.first, iter->first.second)] = iter->second;
        else
          suppress++;

      if (suppress != suppressed)
        check = computeNormalization(tmp_normalized_contemporaneous_jacobian, false);
      suppressed = suppress;
      if (!check)
        {
          current_cutoff /= 2;
          // In this last case try to normalize with the complete jacobian
          if (current_cutoff <= 1e-19)
            check = computeNormalization(normalized_contemporaneous_jacobian, false);
        }
    }

  if (!check)
    {
      cout << "Normalization failed with cutoff, trying symbolic normalization..." << endl;
      //if no non-singular normalization can be found, try to find a normalization even with a potential singularity
      jacob_map_t tmp_normalized_contemporaneous_jacobian;
      set<pair<int, int> > endo;
      for (int i = 0; i < n; i++)
        {
          endo.clear();
          equations[i]->collectEndogenous(endo);
          for (set<pair<int, int> >::const_iterator it = endo.begin(); it != endo.end(); it++)
            tmp_normalized_contemporaneous_jacobian[make_pair(i, it->first)] = 1;
        }
      check = computeNormalization(tmp_normalized_contemporaneous_jacobian, true);
      if (check)
        {
          // Update the jacobian matrix
          for (jacob_map_t::const_iterator it = tmp_normalized_contemporaneous_jacobian.begin(); it != tmp_normalized_contemporaneous_jacobian.end(); it++)
            {
              if (static_jacobian.find(make_pair(it->first.first, it->first.second)) == static_jacobian.end())
                static_jacobian[make_pair(it->first.first, it->first.second)] = 0;
              if (dynamic_jacobian.find(make_pair(0, make_pair(it->first.first, it->first.second))) == dynamic_jacobian.end())
                dynamic_jacobian[make_pair(0, make_pair(it->first.first, it->first.second))] = 0;
              if (contemporaneous_jacobian.find(make_pair(it->first.first, it->first.second)) == contemporaneous_jacobian.end())
                contemporaneous_jacobian[make_pair(it->first.first, it->first.second)] = 0;
              try
                {
                  if (first_derivatives.find(make_pair(it->first.first, getDerivID(symbol_table.getID(eEndogenous, it->first.second), 0))) == first_derivatives.end())
                    first_derivatives[make_pair(it->first.first, getDerivID(symbol_table.getID(eEndogenous, it->first.second), 0))] = Zero;
                }
              catch (DataTree::UnknownDerivIDException &e)
                {
                  cerr << "The variable " << symbol_table.getName(symbol_table.getID(eEndogenous, it->first.second))
                       << " does not appear at the current period (i.e. with no lead and no lag); this case is not handled by the 'block' option of the 'model' block." << endl;
                  exit(EXIT_FAILURE);
                }
            }
        }
    }

  if (!check)
    {
      cerr << "No normalization could be computed. Aborting." << endl;
      exit(EXIT_FAILURE);
    }
}

void
ModelTree::computeNormalizedEquations(multimap<int, int> &endo2eqs) const
{
  for (size_t i = 0; i < equations.size(); i++)
    {
      VariableNode *lhs = dynamic_cast<VariableNode *>(equations[i]->get_arg1());
      if (lhs == NULL)
        continue;

      int symb_id = lhs->get_symb_id();
      if (symbol_table.getType(symb_id) != eEndogenous)
        continue;

      set<pair<int, int> > endo;
      equations[i]->get_arg2()->collectEndogenous(endo);
      if (endo.find(make_pair(symbol_table.getTypeSpecificID(symb_id), 0)) != endo.end())
        continue;

      endo2eqs.insert(make_pair(symbol_table.getTypeSpecificID(symb_id), (int) i));
      cout << "Endogenous " << symbol_table.getName(symb_id) << " normalized in equation " << (i+1) << endl;
    }
}

void
ModelTree::evaluateAndReduceJacobian(const eval_context_t &eval_context, jacob_map_t &contemporaneous_jacobian, jacob_map_t &static_jacobian, dynamic_jacob_map_t &dynamic_jacobian, double cutoff, bool verbose)
{
  int nb_elements_contemparenous_Jacobian = 0;
  set<pair<int, int> > jacobian_elements_to_delete;
  for (first_derivatives_t::const_iterator it = first_derivatives.begin();
       it != first_derivatives.end(); it++)
    {
      int deriv_id = it->first.second;
      if (getTypeByDerivID(deriv_id) == eEndogenous)
        {
          expr_t Id = it->second;
          int eq = it->first.first;
          int symb = getSymbIDByDerivID(deriv_id);
          int var = symbol_table.getTypeSpecificID(symb);
          int lag = getLagByDerivID(deriv_id);
          double val = 0;
          try
            {
              val = Id->eval(eval_context);
            }
          catch (ExprNode::EvalExternalFunctionException &e)
            {
              val = 1;
            }
          catch (ExprNode::EvalException &e)
            {
              cerr << "ERROR: evaluation of Jacobian failed for equation " << eq+1 << " (line " << equations_lineno[eq] << ") and variable " << symbol_table.getName(symb) << "(" << lag << ") [" << symb << "] !" << endl;
              Id->writeOutput(cerr, oMatlabDynamicModelSparse, temporary_terms);
              cerr << endl;
              exit(EXIT_FAILURE);
            }
          if (fabs(val) < cutoff)
            {
              if (verbose)
                cout << "the coefficient related to variable " << var << " with lag " << lag << " in equation " << eq << " is equal to " << val << " and is set to 0 in the incidence matrix (size=" << symbol_table.endo_nbr() << ")" << endl;
              jacobian_elements_to_delete.insert(make_pair(eq, deriv_id));
            }
          else
            {
              if (lag == 0)
                {
                  nb_elements_contemparenous_Jacobian++;
                  contemporaneous_jacobian[make_pair(eq, var)] = val;
                }
              if (static_jacobian.find(make_pair(eq, var)) != static_jacobian.end())
                static_jacobian[make_pair(eq, var)] += val;
              else
                static_jacobian[make_pair(eq, var)] = val;
              dynamic_jacobian[make_pair(lag, make_pair(eq, var))] = Id;
            }
        }
    }

  // Get rid of the elements of the Jacobian matrix below the cutoff
  for (set<pair<int, int> >::const_iterator it = jacobian_elements_to_delete.begin(); it != jacobian_elements_to_delete.end(); it++)
    first_derivatives.erase(*it);

  if (jacobian_elements_to_delete.size() > 0)
    {
      cout << jacobian_elements_to_delete.size() << " elements among " << first_derivatives.size() << " in the incidence matrices are below the cutoff (" << cutoff << ") and are discarded" << endl
           << "The contemporaneous incidence matrix has " << nb_elements_contemparenous_Jacobian << " elements" << endl;
    }
}

void
ModelTree::computePrologueAndEpilogue(const jacob_map_t &static_jacobian_arg, vector<int> &equation_reordered, vector<int> &variable_reordered)
{
  vector<int> eq2endo(equations.size(), 0);
  equation_reordered.resize(equations.size());
  variable_reordered.resize(equations.size());
  bool *IM;
  int n = equations.size();
  IM = (bool *) calloc(n*n, sizeof(bool));
  int i = 0;
  for (vector<int>::const_iterator it = endo2eq.begin(); it != endo2eq.end(); it++, i++)
    {
      eq2endo[*it] = i;
      equation_reordered[i] = i;
      variable_reordered[*it] = i;
    }
  if (cutoff == 0)
    {
      set<pair<int, int> > endo;
      for (int i = 0; i < n; i++)
        {
          endo.clear();
          equations[i]->collectEndogenous(endo);
          for (set<pair<int, int> >::const_iterator it = endo.begin(); it != endo.end(); it++)
            IM[i * n + endo2eq[it->first]] = true;
        }
    }
  else
    for (jacob_map_t::const_iterator it = static_jacobian_arg.begin(); it != static_jacobian_arg.end(); it++)
      IM[it->first.first * n + endo2eq[it->first.second]] = true;
  bool something_has_been_done = true;
  prologue = 0;
  int k = 0;
  // Find the prologue equations and place first the AR(1) shock equations first
  while (something_has_been_done)
    {
      int tmp_prologue = prologue;
      something_has_been_done = false;
      for (int i = prologue; i < n; i++)
        {
          int nze = 0;
          for (int j = tmp_prologue; j < n; j++)
            if (IM[i * n + j])
              {
                nze++;
                k = j;
              }
          if (nze == 1)
            {
              for (int j = 0; j < n; j++)
                {
                  bool tmp_bool = IM[tmp_prologue * n + j];
                  IM[tmp_prologue * n + j] = IM[i * n + j];
                  IM[i * n + j] = tmp_bool;
                }
              int tmp = equation_reordered[tmp_prologue];
              equation_reordered[tmp_prologue] = equation_reordered[i];
              equation_reordered[i] = tmp;
              for (int j = 0; j < n; j++)
                {
                  bool tmp_bool = IM[j * n + tmp_prologue];
                  IM[j * n + tmp_prologue] = IM[j * n + k];
                  IM[j * n + k] = tmp_bool;
                }
              tmp = variable_reordered[tmp_prologue];
              variable_reordered[tmp_prologue] = variable_reordered[k];
              variable_reordered[k] = tmp;
              tmp_prologue++;
              something_has_been_done = true;
            }
        }
      prologue = tmp_prologue;
    }

  something_has_been_done = true;
  epilogue = 0;
  // Find the epilogue equations
  while (something_has_been_done)
    {
      int tmp_epilogue = epilogue;
      something_has_been_done = false;
      for (int i = prologue; i < n - (int) epilogue; i++)
        {
          int nze = 0;
          for (int j = prologue; j < n - tmp_epilogue; j++)
            if (IM[j * n + i])
              {
                nze++;
                k = j;
              }
          if (nze == 1)
            {
              for (int j = 0; j < n; j++)
                {
                  bool tmp_bool = IM[(n - 1 - tmp_epilogue) * n + j];
                  IM[(n - 1 - tmp_epilogue) * n + j] = IM[k * n + j];
                  IM[k * n + j] = tmp_bool;
                }
              int tmp = equation_reordered[n - 1 - tmp_epilogue];
              equation_reordered[n - 1 - tmp_epilogue] = equation_reordered[k];
              equation_reordered[k] = tmp;
              for (int j = 0; j < n; j++)
                {
                  bool tmp_bool = IM[j * n + n - 1 - tmp_epilogue];
                  IM[j * n + n - 1 - tmp_epilogue] = IM[j * n + i];
                  IM[j * n + i] = tmp_bool;
                }
              tmp = variable_reordered[n - 1 - tmp_epilogue];
              variable_reordered[n - 1 - tmp_epilogue] = variable_reordered[i];
              variable_reordered[i] = tmp;
              tmp_epilogue++;
              something_has_been_done = true;
            }
        }
      epilogue = tmp_epilogue;
    }
  free(IM);
}

equation_type_and_normalized_equation_t
ModelTree::equationTypeDetermination(const map<pair<int, pair<int, int> >, expr_t> &first_order_endo_derivatives, const vector<int> &Index_Var_IM, const vector<int> &Index_Equ_IM, int mfs) const
{
  expr_t lhs;
  BinaryOpNode *eq_node;
  EquationType Equation_Simulation_Type;
  equation_type_and_normalized_equation_t V_Equation_Simulation_Type(equations.size());
  for (unsigned int i = 0; i < equations.size(); i++)
    {
      int eq = Index_Equ_IM[i];
      int var = Index_Var_IM[i];
      eq_node = equations[eq];
      lhs = eq_node->get_arg1();
      Equation_Simulation_Type = E_SOLVE;
      map<pair<int, pair<int, int> >, expr_t>::const_iterator derivative = first_order_endo_derivatives.find(make_pair(eq, make_pair(var, 0)));
      pair<bool, expr_t> res;
      if (derivative != first_order_endo_derivatives.end())
        {
          set<pair<int, int> > result;
          derivative->second->collectEndogenous(result);
          set<pair<int, int> >::const_iterator d_endo_variable = result.find(make_pair(var, 0));
          //Determine whether the equation could be evaluated rather than to be solved
          if (lhs->isVariableNodeEqualTo(eEndogenous, Index_Var_IM[i], 0) && derivative->second->isNumConstNodeEqualTo(1))
            {
              Equation_Simulation_Type = E_EVALUATE;
            }
          else
            {
              vector<pair<int, pair<expr_t, expr_t> > > List_of_Op_RHS;
              res =  equations[eq]->normalizeEquation(var, List_of_Op_RHS);
              if (mfs == 2)
                {
                  if (d_endo_variable == result.end() && res.second)
                    Equation_Simulation_Type = E_EVALUATE_S;
                }
              else if (mfs == 3)
                {
                  if (res.second) // The equation could be solved analytically
                    Equation_Simulation_Type = E_EVALUATE_S;
                }
            }
        }
      V_Equation_Simulation_Type[eq] = make_pair(Equation_Simulation_Type, dynamic_cast<BinaryOpNode *>(res.second));
    }
  return (V_Equation_Simulation_Type);
}

void
ModelTree::getVariableLeadLagByBlock(const dynamic_jacob_map_t &dynamic_jacobian, const vector<int> &components_set, int nb_blck_sim, lag_lead_vector_t &equation_lead_lag, lag_lead_vector_t &variable_lead_lag, const vector<int> &equation_reordered, const vector<int> &variable_reordered) const
{
  int nb_endo = symbol_table.endo_nbr();
  variable_lead_lag = lag_lead_vector_t(nb_endo, make_pair(0, 0));
  equation_lead_lag = lag_lead_vector_t(nb_endo, make_pair(0, 0));
  vector<int> variable_blck(nb_endo), equation_blck(nb_endo);
  for (int i = 0; i < nb_endo; i++)
    {
      if (i < (int) prologue)
        {
          variable_blck[variable_reordered[i]] = i;
          equation_blck[equation_reordered[i]] = i;
        }
      else if (i < (int) (components_set.size() + prologue))
        {
          variable_blck[variable_reordered[i]] = components_set[i-prologue] + prologue;
          equation_blck[equation_reordered[i]] = components_set[i-prologue] + prologue;
        }
      else
        {
          variable_blck[variable_reordered[i]] = i- (nb_endo - nb_blck_sim - prologue - epilogue);
          equation_blck[equation_reordered[i]] = i- (nb_endo - nb_blck_sim - prologue - epilogue);
        }
    }
  for (dynamic_jacob_map_t::const_iterator it = dynamic_jacobian.begin(); it != dynamic_jacobian.end(); it++)
    {
      int lag = it->first.first;
      int j_1 = it->first.second.first;
      int i_1 = it->first.second.second;
      if (variable_blck[i_1] == equation_blck[j_1])
        {
          if (lag > variable_lead_lag[i_1].second)
            variable_lead_lag[i_1] = make_pair(variable_lead_lag[i_1].first, lag);
          if (lag < -variable_lead_lag[i_1].first)
            variable_lead_lag[i_1] = make_pair(-lag, variable_lead_lag[i_1].second);
          if (lag > equation_lead_lag[j_1].second)
            equation_lead_lag[j_1] = make_pair(equation_lead_lag[j_1].first, lag);
          if (lag < -equation_lead_lag[j_1].first)
            equation_lead_lag[j_1] = make_pair(-lag, equation_lead_lag[j_1].second);
        }
    }
}

void
ModelTree::computeBlockDecompositionAndFeedbackVariablesForEachBlock(const jacob_map_t &static_jacobian, const dynamic_jacob_map_t &dynamic_jacobian, vector<int> &equation_reordered, vector<int> &variable_reordered, vector<pair<int, int> > &blocks, const equation_type_and_normalized_equation_t &Equation_Type, bool verbose_, bool select_feedback_variable, int mfs, vector<int> &inv_equation_reordered, vector<int> &inv_variable_reordered, lag_lead_vector_t &equation_lag_lead, lag_lead_vector_t &variable_lag_lead, vector<unsigned int> &n_static, vector<unsigned int> &n_forward, vector<unsigned int> &n_backward, vector<unsigned int> &n_mixed) const
{
  int nb_var = variable_reordered.size();
  int n = nb_var - prologue - epilogue;

  AdjacencyList_t G2(n);

  // It is necessary to manually initialize vertex_index property since this graph uses listS and not vecS as underlying vertex container
  property_map<AdjacencyList_t, vertex_index_t>::type v_index = get(vertex_index, G2);
  for (int i = 0; i < n; i++)
    put(v_index, vertex(i, G2), i);

  vector<int> reverse_equation_reordered(nb_var), reverse_variable_reordered(nb_var);

  for (int i = 0; i < nb_var; i++)
    {
      reverse_equation_reordered[equation_reordered[i]] = i;
      reverse_variable_reordered[variable_reordered[i]] = i;
    }
  jacob_map_t tmp_normalized_contemporaneous_jacobian;
  if (cutoff == 0)
    {
      set<pair<int, int> > endo;
      for (int i = 0; i < nb_var; i++)
        {
          endo.clear();
          equations[i]->collectEndogenous(endo);
          for (set<pair<int, int> >::const_iterator it = endo.begin(); it != endo.end(); it++)
            tmp_normalized_contemporaneous_jacobian[make_pair(i, it->first)] = 1;

        }
    }
  else
    tmp_normalized_contemporaneous_jacobian = static_jacobian;
  for (jacob_map_t::const_iterator it = tmp_normalized_contemporaneous_jacobian.begin(); it != tmp_normalized_contemporaneous_jacobian.end(); it++)
    if (reverse_equation_reordered[it->first.first] >= (int) prologue && reverse_equation_reordered[it->first.first] < (int) (nb_var - epilogue)
        && reverse_variable_reordered[it->first.second] >= (int) prologue && reverse_variable_reordered[it->first.second] < (int) (nb_var - epilogue)
        && it->first.first != endo2eq[it->first.second])
      add_edge(vertex(reverse_equation_reordered[endo2eq[it->first.second]]-prologue, G2),
               vertex(reverse_equation_reordered[it->first.first]-prologue, G2),
               G2);

  vector<int> endo2block(num_vertices(G2)), discover_time(num_vertices(G2));
  iterator_property_map<int *, property_map<AdjacencyList_t, vertex_index_t>::type, int, int &> endo2block_map(&endo2block[0], get(vertex_index, G2));

  // Compute strongly connected components
  int num = strong_components(G2, endo2block_map);

  blocks = vector<pair<int, int> >(num, make_pair(0, 0));

  // Create directed acyclic graph associated to the strongly connected components
  typedef adjacency_list<vecS, vecS, directedS> DirectedGraph;
  DirectedGraph dag(num);

  for (unsigned int i = 0; i < num_vertices(G2); i++)
    {
      AdjacencyList_t::out_edge_iterator it_out, out_end;
      AdjacencyList_t::vertex_descriptor vi = vertex(i, G2);
      for (tie(it_out, out_end) = out_edges(vi, G2); it_out != out_end; ++it_out)
        {
          int t_b = endo2block_map[target(*it_out, G2)];
          int s_b = endo2block_map[source(*it_out, G2)];
          if (s_b != t_b)
            add_edge(s_b, t_b, dag);
        }
    }

  // Compute topological sort of DAG (ordered list of unordered SCC)
  deque<int> ordered2unordered;
  topological_sort(dag, front_inserter(ordered2unordered)); // We use a front inserter because topological_sort returns the inverse order

  // Construct mapping from unordered SCC to ordered SCC
  vector<int> unordered2ordered(num);
  for (int i = 0; i < num; i++)
    unordered2ordered[ordered2unordered[i]] = i;

  //This vector contains for each block:
  //   - first set = equations belonging to the block,
  //   - second set = the feeback variables,
  //   - third vector = the reordered non-feedback variables.
  vector<pair<set<int>, pair<set<int>, vector<int> > > > components_set(num);
  for (unsigned int i = 0; i < endo2block.size(); i++)
    {
      endo2block[i] = unordered2ordered[endo2block[i]];
      blocks[endo2block[i]].first++;
      components_set[endo2block[i]].first.insert(i);
    }

  getVariableLeadLagByBlock(dynamic_jacobian, endo2block, num, equation_lag_lead, variable_lag_lead, equation_reordered, variable_reordered);

  vector<int> tmp_equation_reordered(equation_reordered), tmp_variable_reordered(variable_reordered);
  int order = prologue;
  //Add a loop on vertices which could not be normalized or vertices related to lead variables => force those vertices to belong to the feedback set
  if (select_feedback_variable)
    {
      for (int i = 0; i < n; i++)
        if (Equation_Type[equation_reordered[i+prologue]].first == E_SOLVE
            || variable_lag_lead[variable_reordered[i+prologue]].second > 0
            || variable_lag_lead[variable_reordered[i+prologue]].first > 0
            || equation_lag_lead[equation_reordered[i+prologue]].second > 0
            || equation_lag_lead[equation_reordered[i+prologue]].first > 0
            || mfs == 0)
          add_edge(vertex(i, G2), vertex(i, G2), G2);
    }
  else
    {
      for (int i = 0; i < n; i++)
        if (Equation_Type[equation_reordered[i+prologue]].first == E_SOLVE || mfs == 0)
          add_edge(vertex(i, G2), vertex(i, G2), G2);
    }
  //Determines the dynamic structure of each equation
  n_static = vector<unsigned int>(prologue+num+epilogue, 0);
  n_forward = vector<unsigned int>(prologue+num+epilogue, 0);
  n_backward = vector<unsigned int>(prologue+num+epilogue, 0);
  n_mixed = vector<unsigned int>(prologue+num+epilogue, 0);

  for (int i = 0; i < (int) prologue; i++)
    {
      if      (variable_lag_lead[tmp_variable_reordered[i]].first != 0 && variable_lag_lead[tmp_variable_reordered[i]].second != 0)
        n_mixed[i]++;
      else if (variable_lag_lead[tmp_variable_reordered[i]].first == 0 && variable_lag_lead[tmp_variable_reordered[i]].second != 0)
        n_forward[i]++;
      else if (variable_lag_lead[tmp_variable_reordered[i]].first != 0 && variable_lag_lead[tmp_variable_reordered[i]].second == 0)
        n_backward[i]++;
      else if (variable_lag_lead[tmp_variable_reordered[i]].first == 0 && variable_lag_lead[tmp_variable_reordered[i]].second == 0)
        n_static[i]++;
    }
  //For each block, the minimum set of feedback variable is computed
  // and the non-feedback variables are reordered to get
  // a sub-recursive block without feedback variables

  for (int i = 0; i < num; i++)
    {
      AdjacencyList_t G = extract_subgraph(G2, components_set[i].first);
      set<int> feed_back_vertices;
      //Print(G);
      AdjacencyList_t G1 = Minimal_set_of_feedback_vertex(feed_back_vertices, G);
      property_map<AdjacencyList_t, vertex_index_t>::type v_index = get(vertex_index, G);
      components_set[i].second.first = feed_back_vertices;
      blocks[i].second = feed_back_vertices.size();
      vector<int> Reordered_Vertice;
      Reorder_the_recursive_variables(G, feed_back_vertices, Reordered_Vertice);

      //First we have the recursive equations conditional on feedback variables
      for (int j = 0; j < 4; j++)
        {
          for (vector<int>::iterator its = Reordered_Vertice.begin(); its != Reordered_Vertice.end(); its++)
            {
              bool something_done = false;
              if      (j == 2 && variable_lag_lead[tmp_variable_reordered[*its +prologue]].first != 0 && variable_lag_lead[tmp_variable_reordered[*its +prologue]].second != 0)
                {
                  n_mixed[prologue+i]++;
                  something_done = true;
                }
              else if (j == 3 && variable_lag_lead[tmp_variable_reordered[*its +prologue]].first == 0 && variable_lag_lead[tmp_variable_reordered[*its +prologue]].second != 0)
                {
                  n_forward[prologue+i]++;
                  something_done = true;
                }
              else if (j == 1 && variable_lag_lead[tmp_variable_reordered[*its +prologue]].first != 0 && variable_lag_lead[tmp_variable_reordered[*its +prologue]].second == 0)
                {
                  n_backward[prologue+i]++;
                  something_done = true;
                }
              else if (j == 0 && variable_lag_lead[tmp_variable_reordered[*its +prologue]].first == 0 && variable_lag_lead[tmp_variable_reordered[*its +prologue]].second == 0)
                {
                  n_static[prologue+i]++;
                  something_done = true;
                }
              if (something_done)
                {
                  equation_reordered[order] = tmp_equation_reordered[*its+prologue];
                  variable_reordered[order] = tmp_variable_reordered[*its+prologue];
                  order++;
                }
            }
        }
      components_set[i].second.second = Reordered_Vertice;
      //Second we have the equations related to the feedback variables
      for (int j = 0; j < 4; j++)
        {
          for (set<int>::iterator its = feed_back_vertices.begin(); its != feed_back_vertices.end(); its++)
            {
              bool something_done = false;
              if      (j == 2 && variable_lag_lead[tmp_variable_reordered[v_index[vertex(*its, G)]+prologue]].first != 0 && variable_lag_lead[tmp_variable_reordered[v_index[vertex(*its, G)]+prologue]].second != 0)
                {
                  n_mixed[prologue+i]++;
                  something_done = true;
                }
              else if (j == 3 && variable_lag_lead[tmp_variable_reordered[v_index[vertex(*its, G)]+prologue]].first == 0 && variable_lag_lead[tmp_variable_reordered[v_index[vertex(*its, G)]+prologue]].second != 0)
                {
                  n_forward[prologue+i]++;
                  something_done = true;
                }
              else if (j == 1 && variable_lag_lead[tmp_variable_reordered[v_index[vertex(*its, G)]+prologue]].first != 0 && variable_lag_lead[tmp_variable_reordered[v_index[vertex(*its, G)]+prologue]].second == 0)
                {
                  n_backward[prologue+i]++;
                  something_done = true;
                }
              else if (j == 0 && variable_lag_lead[tmp_variable_reordered[v_index[vertex(*its, G)]+prologue]].first == 0 && variable_lag_lead[tmp_variable_reordered[v_index[vertex(*its, G)]+prologue]].second == 0)
                {
                  n_static[prologue+i]++;
                  something_done = true;
                }
              if (something_done)
                {
                  equation_reordered[order] = tmp_equation_reordered[v_index[vertex(*its, G)]+prologue];
                  variable_reordered[order] = tmp_variable_reordered[v_index[vertex(*its, G)]+prologue];
                  order++;
                }
            }
        }
    }

  for (int i = 0; i < (int) epilogue; i++)
    {
      if      (variable_lag_lead[tmp_variable_reordered[prologue+n+i]].first != 0 && variable_lag_lead[tmp_variable_reordered[prologue+n+i]].second != 0)
        n_mixed[prologue+num+i]++;
      else if (variable_lag_lead[tmp_variable_reordered[prologue+n+i]].first == 0 && variable_lag_lead[tmp_variable_reordered[prologue+n+i]].second != 0)
        n_forward[prologue+num+i]++;
      else if (variable_lag_lead[tmp_variable_reordered[prologue+n+i]].first != 0 && variable_lag_lead[tmp_variable_reordered[prologue+n+i]].second == 0)
        n_backward[prologue+num+i]++;
      else if (variable_lag_lead[tmp_variable_reordered[prologue+n+i]].first == 0 && variable_lag_lead[tmp_variable_reordered[prologue+n+i]].second == 0)
        n_static[prologue+num+i]++;
    }

  inv_equation_reordered = vector<int>(nb_var);
  inv_variable_reordered = vector<int>(nb_var);
  for (int i = 0; i < nb_var; i++)
    {
      inv_variable_reordered[variable_reordered[i]] = i;
      inv_equation_reordered[equation_reordered[i]] = i;
    }
}

void
ModelTree::printBlockDecomposition(const vector<pair<int, int> > &blocks) const
{
  int largest_block = 0;
  int Nb_SimulBlocks = 0;
  int Nb_feedback_variable = 0;
  unsigned int Nb_TotalBlocks = getNbBlocks();
  for (unsigned int block = 0; block < Nb_TotalBlocks; block++)
    {
      BlockSimulationType simulation_type = getBlockSimulationType(block);
      if (simulation_type == SOLVE_FORWARD_COMPLETE || simulation_type == SOLVE_BACKWARD_COMPLETE || simulation_type == SOLVE_TWO_BOUNDARIES_COMPLETE)
        {
          Nb_SimulBlocks++;
          int size = getBlockSize(block);
          if (size > largest_block)
            {
              largest_block = size;
              Nb_feedback_variable = getBlockMfs(block);
            }
        }
    }

  int Nb_RecursBlocks = Nb_TotalBlocks - Nb_SimulBlocks;
  cout << Nb_TotalBlocks << " block(s) found:" << endl
       << "  " << Nb_RecursBlocks << " recursive block(s) and " << Nb_SimulBlocks << " simultaneous block(s)." << endl
       << "  the largest simultaneous block has " << largest_block << " equation(s)" << endl
       << "                                 and " << Nb_feedback_variable << " feedback variable(s)." << endl;
}

block_type_firstequation_size_mfs_t
ModelTree::reduceBlocksAndTypeDetermination(const dynamic_jacob_map_t &dynamic_jacobian, vector<pair<int, int> > &blocks, const equation_type_and_normalized_equation_t &Equation_Type, const vector<int> &variable_reordered, const vector<int> &equation_reordered, vector<unsigned int> &n_static, vector<unsigned int> &n_forward, vector<unsigned int> &n_backward, vector<unsigned int> &n_mixed, vector<pair< pair<int, int>, pair<int, int> > > &block_col_type)
{
  int i = 0;
  int count_equ = 0, blck_count_simult = 0;
  int Blck_Size, MFS_Size;
  int Lead, Lag;
  block_type_firstequation_size_mfs_t block_type_size_mfs;
  BlockSimulationType Simulation_Type, prev_Type = UNKNOWN;
  int eq = 0;
  unsigned int l_n_static = 0;
  unsigned int l_n_forward = 0;
  unsigned int l_n_backward = 0;
  unsigned int l_n_mixed = 0;
  for (i = 0; i < (int) (prologue+blocks.size()+epilogue); i++)
    {
      int first_count_equ = count_equ;
      if (i < (int) prologue)
        {
          Blck_Size = 1;
          MFS_Size = 1;
        }
      else if (i < (int) (prologue+blocks.size()))
        {
          Blck_Size = blocks[blck_count_simult].first;
          MFS_Size = blocks[blck_count_simult].second;
          blck_count_simult++;
        }
      else if (i < (int) (prologue+blocks.size()+epilogue))
        {
          Blck_Size = 1;
          MFS_Size = 1;
        }

      Lag = Lead = 0;
      set<pair<int, int> > endo;
      for (count_equ  = first_count_equ; count_equ  < Blck_Size+first_count_equ; count_equ++)
        {
          endo.clear();
          equations[equation_reordered[count_equ]]->collectEndogenous(endo);
          for (set<pair<int, int> >::const_iterator it = endo.begin(); it != endo.end(); it++)
            {
              int curr_variable = it->first;
              int curr_lag = it->second;
              vector<int>::const_iterator it1 = find(variable_reordered.begin()+first_count_equ, variable_reordered.begin()+(first_count_equ+Blck_Size), curr_variable);
              if (it1 != variable_reordered.begin()+(first_count_equ+Blck_Size))
                if (dynamic_jacobian.find(make_pair(curr_lag, make_pair(equation_reordered[count_equ], curr_variable))) != dynamic_jacobian.end())
                  {
                    if (curr_lag > Lead)
                      Lead = curr_lag;
                    else if (-curr_lag > Lag)
                      Lag = -curr_lag;
                  }
            }
        }
      if ((Lag > 0) && (Lead > 0))
        {
          if (Blck_Size == 1)
            Simulation_Type = SOLVE_TWO_BOUNDARIES_SIMPLE;
          else
            Simulation_Type = SOLVE_TWO_BOUNDARIES_COMPLETE;
        }
      else if (Blck_Size > 1)
        {
          if (Lead > 0)
            Simulation_Type = SOLVE_BACKWARD_COMPLETE;
          else
            Simulation_Type = SOLVE_FORWARD_COMPLETE;
        }
      else
        {
          if (Lead > 0)
            Simulation_Type = SOLVE_BACKWARD_SIMPLE;
          else
            Simulation_Type = SOLVE_FORWARD_SIMPLE;
        }
      l_n_static = n_static[i];
      l_n_forward = n_forward[i];
      l_n_backward = n_backward[i];
      l_n_mixed = n_mixed[i];
      if (Blck_Size == 1)
        {
          if (Equation_Type[equation_reordered[eq]].first == E_EVALUATE || Equation_Type[equation_reordered[eq]].first == E_EVALUATE_S)
            {
              if (Simulation_Type == SOLVE_BACKWARD_SIMPLE)
                Simulation_Type = EVALUATE_BACKWARD;
              else if (Simulation_Type == SOLVE_FORWARD_SIMPLE)
                Simulation_Type = EVALUATE_FORWARD;
            }
          if (i > 0)
            {
              bool is_lead = false, is_lag = false;
              int c_Size = (block_type_size_mfs[block_type_size_mfs.size()-1]).second.first;
              int first_equation = (block_type_size_mfs[block_type_size_mfs.size()-1]).first.second;
              if (c_Size > 0 && ((prev_Type ==  EVALUATE_FORWARD && Simulation_Type == EVALUATE_FORWARD && !is_lead)
                                 || (prev_Type ==  EVALUATE_BACKWARD && Simulation_Type == EVALUATE_BACKWARD && !is_lag)))
                {
                  for (int j = first_equation; j < first_equation+c_Size; j++)
                    {
                      dynamic_jacob_map_t::const_iterator it = dynamic_jacobian.find(make_pair(-1, make_pair(equation_reordered[eq], variable_reordered[j])));
                      if (it != dynamic_jacobian.end())
                        is_lag = true;
                      it = dynamic_jacobian.find(make_pair(+1, make_pair(equation_reordered[eq], variable_reordered[j])));
                      if (it != dynamic_jacobian.end())
                        is_lead = true;
                    }
                }
              if ((prev_Type ==  EVALUATE_FORWARD && Simulation_Type == EVALUATE_FORWARD && !is_lead)
                  || (prev_Type ==  EVALUATE_BACKWARD && Simulation_Type == EVALUATE_BACKWARD && !is_lag))
                {
                  //merge the current block with the previous one
                  BlockSimulationType c_Type = (block_type_size_mfs[block_type_size_mfs.size()-1]).first.first;
                  c_Size++;
                  block_type_size_mfs[block_type_size_mfs.size()-1] = make_pair(make_pair(c_Type, first_equation), make_pair(c_Size, c_Size));
                  if (block_lag_lead[block_type_size_mfs.size()-1].first > Lag)
                    Lag = block_lag_lead[block_type_size_mfs.size()-1].first;
                  if (block_lag_lead[block_type_size_mfs.size()-1].second > Lead)
                    Lead = block_lag_lead[block_type_size_mfs.size()-1].second;
                  block_lag_lead[block_type_size_mfs.size()-1] = make_pair(Lag, Lead);
                  pair< pair< unsigned int, unsigned int>, pair<unsigned int, unsigned int> > tmp = block_col_type[block_col_type.size()-1];
                  block_col_type[block_col_type.size()-1] = make_pair(make_pair(tmp.first.first+l_n_static, tmp.first.second+l_n_forward), make_pair(tmp.second.first+l_n_backward, tmp.second.second+l_n_mixed));
                }
              else
                {
                  block_type_size_mfs.push_back(make_pair(make_pair(Simulation_Type, eq), make_pair(Blck_Size, MFS_Size)));
                  block_lag_lead.push_back(make_pair(Lag, Lead));
                  block_col_type.push_back(make_pair(make_pair(l_n_static, l_n_forward), make_pair(l_n_backward, l_n_mixed)));
                }
            }
          else
            {
              block_type_size_mfs.push_back(make_pair(make_pair(Simulation_Type, eq), make_pair(Blck_Size, MFS_Size)));
              block_lag_lead.push_back(make_pair(Lag, Lead));
              block_col_type.push_back(make_pair(make_pair(l_n_static, l_n_forward), make_pair(l_n_backward, l_n_mixed)));
            }
        }
      else
        {
          block_type_size_mfs.push_back(make_pair(make_pair(Simulation_Type, eq), make_pair(Blck_Size, MFS_Size)));
          block_lag_lead.push_back(make_pair(Lag, Lead));
          block_col_type.push_back(make_pair(make_pair(l_n_static, l_n_forward), make_pair(l_n_backward, l_n_mixed)));
        }
      prev_Type = Simulation_Type;
      eq += Blck_Size;
    }
  return (block_type_size_mfs);
}

vector<bool>
ModelTree::BlockLinear(const blocks_derivatives_t &blocks_derivatives, const vector<int> &variable_reordered) const
{
  unsigned int nb_blocks = getNbBlocks();
  vector<bool> blocks_linear(nb_blocks, true);
  for (unsigned int block = 0; block < nb_blocks; block++)
    {
      BlockSimulationType simulation_type = getBlockSimulationType(block);
      int block_size = getBlockSize(block);
      block_derivatives_equation_variable_laglead_nodeid_t derivatives_block = blocks_derivatives[block];
      int first_variable_position = getBlockFirstEquation(block);
      if (simulation_type == SOLVE_BACKWARD_COMPLETE || simulation_type == SOLVE_FORWARD_COMPLETE)
        {
          for (block_derivatives_equation_variable_laglead_nodeid_t::const_iterator it = derivatives_block.begin(); it != derivatives_block.end(); it++)
            {
              int lag = it->second.first;
              if (lag == 0)
                {
                  expr_t Id = it->second.second;
                  set<pair<int, int> > endogenous;
                  Id->collectEndogenous(endogenous);
                  if (endogenous.size() > 0)
                    {
                      for (int l = 0; l < block_size; l++)
                        {
                          if (endogenous.find(make_pair(variable_reordered[first_variable_position+l], 0)) != endogenous.end())
                            {
                              blocks_linear[block] = false;
                              goto the_end;
                            }
                        }
                    }
                }
            }
        }
      else if (simulation_type == SOLVE_TWO_BOUNDARIES_COMPLETE || simulation_type == SOLVE_TWO_BOUNDARIES_SIMPLE)
        {
          for (block_derivatives_equation_variable_laglead_nodeid_t::const_iterator it = derivatives_block.begin(); it != derivatives_block.end(); it++)
            {
              int lag = it->second.first;
              expr_t Id = it->second.second; //
              set<pair<int, int> > endogenous;
              Id->collectEndogenous(endogenous);
              if (endogenous.size() > 0)
                {
                  for (int l = 0; l < block_size; l++)
                    {
                      if (endogenous.find(make_pair(variable_reordered[first_variable_position+l], lag)) != endogenous.end())
                        {
                          blocks_linear[block] = false;
                          goto the_end;
                        }
                    }
                }
            }
        }
    the_end:
      ;
    }
  return (blocks_linear);
}

ModelTree::ModelTree(SymbolTable &symbol_table_arg,
                     NumericalConstants &num_constants_arg,
                     ExternalFunctionsTable &external_functions_table_arg) :
  DataTree(symbol_table_arg, num_constants_arg, external_functions_table_arg),
  cutoff(1e-15),
  mfs(0)

{
  for (int i = 0; i < 3; i++)
    NNZDerivatives[i] = 0;
}

int
ModelTree::equation_number() const
{
  return (equations.size());
}

void
ModelTree::writeDerivative(ostream &output, int eq, int symb_id, int lag,
                           ExprNodeOutputType output_type,
                           const temporary_terms_t &temporary_terms) const
{
  first_derivatives_t::const_iterator it = first_derivatives.find(make_pair(eq, getDerivID(symb_id, lag)));
  if (it != first_derivatives.end())
    (it->second)->writeOutput(output, output_type, temporary_terms);
  else
    output << 0;
}

void
ModelTree::computeJacobian(const set<int> &vars)
{
  for (set<int>::const_iterator it = vars.begin();
       it != vars.end(); it++)
    {
      for (int eq = 0; eq < (int) equations.size(); eq++)
        {
          expr_t d1 = equations[eq]->getDerivative(*it);
          if (d1 == Zero)
            continue;
          first_derivatives[make_pair(eq, *it)] = d1;
          ++NNZDerivatives[0];
        }
    }
}

void
ModelTree::computeHessian(const set<int> &vars)
{
  for (first_derivatives_t::const_iterator it = first_derivatives.begin();
       it != first_derivatives.end(); it++)
    {
      int eq = it->first.first;
      int var1 = it->first.second;
      expr_t d1 = it->second;

      // Store only second derivatives with var2 <= var1
      for (set<int>::const_iterator it2 = vars.begin();
           it2 != vars.end(); it2++)
        {
          int var2 = *it2;
          if (var2 > var1)
            continue;

          expr_t d2 = d1->getDerivative(var2);
          if (d2 == Zero)
            continue;
          second_derivatives[make_pair(eq, make_pair(var1, var2))] = d2;
          if (var2 == var1)
            ++NNZDerivatives[1];
          else
            NNZDerivatives[1] += 2;
        }
    }
}

void
ModelTree::computeThirdDerivatives(const set<int> &vars)
{
  for (second_derivatives_t::const_iterator it = second_derivatives.begin();
       it != second_derivatives.end(); it++)
    {
      int eq = it->first.first;

      int var1 = it->first.second.first;
      int var2 = it->first.second.second;
      // By construction, var2 <= var1

      expr_t d2 = it->second;

      // Store only third derivatives such that var3 <= var2 <= var1
      for (set<int>::const_iterator it2 = vars.begin();
           it2 != vars.end(); it2++)
        {
          int var3 = *it2;
          if (var3 > var2)
            continue;

          expr_t d3 = d2->getDerivative(var3);
          if (d3 == Zero)
            continue;
          third_derivatives[make_pair(eq, make_pair(var1, make_pair(var2, var3)))] = d3;
          if (var3 == var2 && var2 == var1)
            ++NNZDerivatives[2];
          else if (var3 == var2 || var2 == var1)
            NNZDerivatives[2] += 3;
          else
            NNZDerivatives[2] += 6;
        }
    }
}

void
ModelTree::computeTemporaryTerms(bool is_matlab)
{
  map<expr_t, pair<int, NodeTreeReference> > reference_count;
  temporary_terms.clear();
  temporary_terms_res.clear();
  temporary_terms_g1.clear();
  temporary_terms_g2.clear();
  temporary_terms_g3.clear();
  map<NodeTreeReference, temporary_terms_t> temp_terms_map;
  temp_terms_map[eResiduals] = temporary_terms_res;
  temp_terms_map[eFirstDeriv] = temporary_terms_g1;
  temp_terms_map[eSecondDeriv] = temporary_terms_g2;
  temp_terms_map[eThirdDeriv] = temporary_terms_g3;

  for (vector<BinaryOpNode *>::iterator it = equations.begin();
       it != equations.end(); it++)
    (*it)->computeTemporaryTerms(reference_count,
                                 temp_terms_map,
                                 is_matlab, eResiduals);

  for (first_derivatives_t::iterator it = first_derivatives.begin();
       it != first_derivatives.end(); it++)
    it->second->computeTemporaryTerms(reference_count,
                                      temp_terms_map,
                                      is_matlab, eFirstDeriv);

  for (second_derivatives_t::iterator it = second_derivatives.begin();
       it != second_derivatives.end(); it++)
    it->second->computeTemporaryTerms(reference_count,
                                      temp_terms_map,
                                      is_matlab, eSecondDeriv);

  for (third_derivatives_t::iterator it = third_derivatives.begin();
       it != third_derivatives.end(); it++)
    it->second->computeTemporaryTerms(reference_count,
                                      temp_terms_map,
                                      is_matlab, eThirdDeriv);

  for (map<NodeTreeReference, temporary_terms_t>::const_iterator it = temp_terms_map.begin();
       it != temp_terms_map.end(); it++)
    temporary_terms.insert(it->second.begin(), it->second.end());

  temporary_terms_res = temp_terms_map[eResiduals];
  temporary_terms_g1  = temp_terms_map[eFirstDeriv];
  temporary_terms_g2  = temp_terms_map[eSecondDeriv];
  temporary_terms_g3  = temp_terms_map[eThirdDeriv];
}

void
ModelTree::writeTemporaryTerms(const temporary_terms_t &tt, const temporary_terms_t &ttm1, ostream &output,
                               ExprNodeOutputType output_type, deriv_node_temp_terms_t &tef_terms) const
{
  // Local var used to keep track of temp nodes already written
  temporary_terms_t tt2 = ttm1;
  for (temporary_terms_t::const_iterator it = tt.begin();
       it != tt.end(); it++)
    if (ttm1.find(*it) == ttm1.end())
      {
        if (dynamic_cast<AbstractExternalFunctionNode *>(*it) != NULL)
          (*it)->writeExternalFunctionOutput(output, output_type, tt2, tef_terms);

        if (IS_C(output_type))
          output << "double ";
        else if (IS_JULIA(output_type))
          output << "  @inbounds const ";

        (*it)->writeOutput(output, output_type, tt, tef_terms);
        output << " = ";
        (*it)->writeOutput(output, output_type, tt2, tef_terms);

        if (IS_C(output_type) || IS_MATLAB(output_type))
          output << ";";
        output << endl;

        // Insert current node into tt2
        tt2.insert(*it);
      }
}

void
ModelTree::writeJsonTemporaryTerms(const temporary_terms_t &tt, const temporary_terms_t &ttm1, ostream &output,
                                   deriv_node_temp_terms_t &tef_terms, string &concat) const
{
  // Local var used to keep track of temp nodes already written
  bool wrote_term = false;
  temporary_terms_t tt2 = ttm1;

  output << "\"external_functions_temporary_terms_" << concat << "\": [";
  for (temporary_terms_t::const_iterator it = tt.begin();
       it != tt.end(); it++)
    if (ttm1.find(*it) == ttm1.end())
      {
        if (dynamic_cast<AbstractExternalFunctionNode *>(*it) != NULL)
          {
            if (wrote_term)
              output << ", ";
            vector<string> efout;
            (*it)->writeJsonExternalFunctionOutput(efout, tt2, tef_terms);
            for (vector<string>::const_iterator it1 = efout.begin(); it1 != efout.end(); it1++)
              {
                if (it1 != efout.begin())
                  output << ", ";
                output << *it1;
              }
            wrote_term = true;
          }
        tt2.insert(*it);
      }

  tt2 = ttm1;
  wrote_term = false;
  output << "]"
         << ", \"temporary_terms_" << concat << "\": [";
  for (temporary_terms_t::const_iterator it = tt.begin();
       it != tt.end(); it++)
    if (ttm1.find(*it) == ttm1.end())
      {
        if (wrote_term)
          output << ", ";
        output << "{\"temporary_term\": \"";
        (*it)->writeJsonOutput(output, tt, tef_terms);
        output << "\""
               << ", \"value\": \"";
        (*it)->writeJsonOutput(output, tt2, tef_terms);
        output << "\"}" << endl;
        wrote_term = true;

        // Insert current node into tt2
        tt2.insert(*it);
      }
  output << "]";
}

void
ModelTree::fixNestedParenthesis(ostringstream &output, map<string, string> &tmp_paren_vars, bool &message_printed) const
{
  string str = output.str();
  if (!testNestedParenthesis(str))
    return;
  int open = 0;
  int first_open_paren = 0;
  int matching_paren = 0;
  bool hit_limit = false;
  int i1 = 0;
  map<string, string>::iterator it;
  for (size_t i = 0; i < str.length(); i++)
    {
      if (str.at(i) == '(')
        {
          if (open == 0)
            first_open_paren = i;
          open++;
        }
      else if (str.at(i) == ')')
        {
          open--;
          if (open == 0)
            matching_paren = i;
        }
      if (open > 32)
        hit_limit = true;

      if (hit_limit && open == 0)
        {
          if (!message_printed)
            {
              cerr << "Warning: A .m file created by Dynare will have more than 32 nested parenthesis. Matlab cannot support this. " << endl
                   << "         We are going to modify, albeit inefficiently, this output to have fewer than 32 nested parenthesis. " << endl
                   << "         It would hence behoove you to use the use_dll option of the model block to circumnavigate this problem." << endl
                   << "         If you have not yet set up a compiler on your system, see the Matlab documentation for doing so." << endl
                   << "         For Windows, see: https://www.mathworks.com/help/matlab/matlab_external/install-mingw-support-package.html" << endl << endl;
              message_printed = true;
            }
          string str1 = str.substr(first_open_paren, matching_paren - first_open_paren + 1);
          string repstr = "";
          string varname;
          while (testNestedParenthesis(str1))
            {
              size_t open_paren_idx  = string::npos;
              size_t match_paren_idx = string::npos;
              size_t last_open_paren = string::npos;
              for (size_t j = 0; j < str1.length(); j++)
                {
                  if (str1.at(j) == '(')
                    {
                      // don't match, e.g. y(1)
                      size_t idx = str1.find_last_of("*/-+", j - 1);
                      if (j == 0 || (idx != string::npos && idx == j - 1))
                        open_paren_idx = j;
                      last_open_paren = j;
                    }
                  else if (str1.at(j) == ')')
                    {
                      // don't match, e.g. y(1)
                      size_t idx = str1.find_last_not_of("0123456789", j - 1);
                      if (idx != string::npos && idx != last_open_paren)
                        match_paren_idx = j;
                    }

                  if (open_paren_idx != string::npos && match_paren_idx != string::npos)
                    {
                      string val = str1.substr(open_paren_idx, match_paren_idx - open_paren_idx + 1);
                      it = tmp_paren_vars.find(val);
                      if (it == tmp_paren_vars.end())
                        {
                          ostringstream ptvstr;
                          ptvstr << i1++;
                          varname = "paren32_tmp_var_" + ptvstr.str();
                          repstr = repstr + varname + " = " + val + ";\n";
                          tmp_paren_vars[val] = varname;
                        }
                      else
                        varname = it->second;
                      str1.replace(open_paren_idx, match_paren_idx - open_paren_idx + 1, varname);
                      break;
                    }
                }
            }
          it = tmp_paren_vars.find(str1);
          if (it == tmp_paren_vars.end())
            {
              ostringstream ptvstr;
              ptvstr << i1++;
              varname = "paren32_tmp_var_" + ptvstr.str();
              repstr = repstr + varname + " = " + str1 + ";\n";
            }
          else
            varname = it->second;
          str.replace(first_open_paren, matching_paren - first_open_paren + 1, varname);
          size_t insertLoc = str.find_last_of("\n", first_open_paren);
          str.insert(insertLoc + 1, repstr);
          hit_limit = false;
          i = -1;
          first_open_paren = matching_paren = open = 0;
        }
    }
  output.str(str);
}

bool
ModelTree::testNestedParenthesis(const string &str) const
{
  int open = 0;
  for (size_t i = 0; i < str.length(); i++)
    {
      if (str.at(i) == '(')
        open++;
      else if (str.at(i) == ')')
        open--;
      if (open > 32)
        return true;
    }
  return false;
}

void
ModelTree::compileTemporaryTerms(ostream &code_file, unsigned int &instruction_number, const temporary_terms_t &tt, map_idx_t map_idx, bool dynamic, bool steady_dynamic) const
{
  // Local var used to keep track of temp nodes already written
  temporary_terms_t tt2;
  // To store the functions that have already been written in the form TEF* = ext_fun();
  deriv_node_temp_terms_t tef_terms;
  for (temporary_terms_t::const_iterator it = tt.begin();
       it != tt.end(); it++)
    {
      if (dynamic_cast<AbstractExternalFunctionNode *>(*it) != NULL)
        {
          (*it)->compileExternalFunctionOutput(code_file, instruction_number, false, tt2, map_idx, dynamic, steady_dynamic, tef_terms);
        }

      FNUMEXPR_ fnumexpr(TemporaryTerm, (int)(map_idx.find((*it)->idx)->second));
      fnumexpr.write(code_file, instruction_number);
      (*it)->compile(code_file, instruction_number, false, tt2, map_idx, dynamic, steady_dynamic, tef_terms);
      if (dynamic)
        {
          FSTPT_ fstpt((int)(map_idx.find((*it)->idx)->second));
          fstpt.write(code_file, instruction_number);
        }
      else
        {
          FSTPST_ fstpst((int)(map_idx.find((*it)->idx)->second));
          fstpst.write(code_file, instruction_number);
        }
      // Insert current node into tt2
      tt2.insert(*it);
    }
}

void
ModelTree::writeModelLocalVariables(ostream &output, ExprNodeOutputType output_type, deriv_node_temp_terms_t &tef_terms) const
{
  /* Collect all model local variables appearing in equations, and print only
     them. Printing unused model local variables can lead to a crash (see
     ticket #101). */
  set<int> used_local_vars;

  // Use an empty set for the temporary terms
  const temporary_terms_t tt;

  for (size_t i = 0; i < equations.size(); i++)
    equations[i]->collectVariables(eModelLocalVariable, used_local_vars);

  for (set<int>::const_iterator it = used_local_vars.begin();
       it != used_local_vars.end(); ++it)
    {
      int id = *it;
      expr_t value = local_variables_table.find(id)->second;
      value->writeExternalFunctionOutput(output, output_type, tt, tef_terms);

      if (IS_C(output_type))
        output << "double ";
      else if (IS_JULIA(output_type))
        output << "  @inbounds ";

      /* We append underscores to avoid name clashes with "g1" or "oo_" (see
         also VariableNode::writeOutput) */
      output << symbol_table.getName(id) << "__ = ";
      value->writeOutput(output, output_type, tt, tef_terms);
      output << ";" << endl;
    }
}

void
ModelTree::writeJsonModelLocalVariables(ostream &output, deriv_node_temp_terms_t &tef_terms) const
{
  /* Collect all model local variables appearing in equations, and print only
     them. Printing unused model local variables can lead to a crash (see
     ticket #101). */
  set<int> used_local_vars;

  // Use an empty set for the temporary terms
  const temporary_terms_t tt;

  for (size_t i = 0; i < equations.size(); i++)
    equations[i]->collectVariables(eModelLocalVariable, used_local_vars);

  output << "\"external_functions_model_local_variables\": [";
  for (set<int>::const_iterator it = used_local_vars.begin();
       it != used_local_vars.end(); ++it)
    {
      vector<string> efout;
      expr_t value = local_variables_table.find(*it)->second;
      value->writeJsonExternalFunctionOutput(efout, tt, tef_terms);
      for (vector<string>::const_iterator it1 = efout.begin(); it1 != efout.end(); it1++)
        {
          if (it1 != efout.begin())
            output << ", ";
          output << *it1;
        }
    }
  output << "]"
         << ", \"model_local_variables\": [";
  for (set<int>::const_iterator it = used_local_vars.begin();
       it != used_local_vars.end(); ++it)
    {
      if (it != used_local_vars.begin())
        output << ", ";
      int id = *it;
      expr_t value = local_variables_table.find(id)->second;

      /* We append underscores to avoid name clashes with "g1" or "oo_" (see
         also VariableNode::writeOutput) */
      output << "{\"variable\": \"" << symbol_table.getName(id) << "__\""
             << ", \"value\": \"";
      value->writeJsonOutput(output, tt, tef_terms);
      output << "\"}" << endl;
    }
  output << "]";
}

void
ModelTree::writeModelEquations(ostream &output, ExprNodeOutputType output_type) const
{
  temporary_terms_t temp_terms;
  if (IS_JULIA(output_type))
    temp_terms = temporary_terms_res;
  else
    temp_terms = temporary_terms;

  for (int eq = 0; eq < (int) equations.size(); eq++)
    {
      BinaryOpNode *eq_node = equations[eq];
      expr_t lhs = eq_node->get_arg1();
      expr_t rhs = eq_node->get_arg2();

      // Test if the right hand side of the equation is empty.
      double vrhs = 1.0;
      try
        {
          vrhs = rhs->eval(eval_context_t());
        }
      catch (ExprNode::EvalException &e)
        {
        }

      if (vrhs != 0) // The right hand side of the equation is not empty ==> residual=lhs-rhs;
        {
          if (IS_JULIA(output_type))
            output << "  @inbounds ";
          output << "lhs =";
          lhs->writeOutput(output, output_type, temp_terms);
          output << ";" << endl;

          if (IS_JULIA(output_type))
            output << "  @inbounds ";
          output << "rhs =";
          rhs->writeOutput(output, output_type, temp_terms);
          output << ";" << endl;

          if (IS_JULIA(output_type))
            output << "  @inbounds ";
          output << "residual" << LEFT_ARRAY_SUBSCRIPT(output_type)
                 << eq + ARRAY_SUBSCRIPT_OFFSET(output_type)
                 << RIGHT_ARRAY_SUBSCRIPT(output_type)
                 << "= lhs-rhs;" << endl;
        }
      else // The right hand side of the equation is empty ==> residual=lhs;
        {
          if (IS_JULIA(output_type))
            output << "  @inbounds ";
          output << "residual" << LEFT_ARRAY_SUBSCRIPT(output_type)
                 << eq + ARRAY_SUBSCRIPT_OFFSET(output_type)
                 << RIGHT_ARRAY_SUBSCRIPT(output_type)
                 << " = ";
          lhs->writeOutput(output, output_type, temp_terms);
          output << ";" << endl;
        }
    }
}

void
ModelTree::compileModelEquations(ostream &code_file, unsigned int &instruction_number, const temporary_terms_t &tt, const map_idx_t &map_idx, bool dynamic, bool steady_dynamic) const
{
  for (int eq = 0; eq < (int) equations.size(); eq++)
    {
      BinaryOpNode *eq_node = equations[eq];
      expr_t lhs = eq_node->get_arg1();
      expr_t rhs = eq_node->get_arg2();
      FNUMEXPR_ fnumexpr(ModelEquation, eq);
      fnumexpr.write(code_file, instruction_number);
      // Test if the right hand side of the equation is empty.
      double vrhs = 1.0;
      try
        {
          vrhs = rhs->eval(eval_context_t());
        }
      catch (ExprNode::EvalException &e)
        {
        }

      if (vrhs != 0) // The right hand side of the equation is not empty ==> residual=lhs-rhs;
        {
          lhs->compile(code_file, instruction_number, false, temporary_terms, map_idx, dynamic, steady_dynamic);
          rhs->compile(code_file, instruction_number, false, temporary_terms, map_idx, dynamic, steady_dynamic);

          FBINARY_ fbinary(oMinus);
          fbinary.write(code_file, instruction_number);

          FSTPR_ fstpr(eq);
          fstpr.write(code_file, instruction_number);
        }
      else // The right hand side of the equation is empty ==> residual=lhs;
        {
          lhs->compile(code_file, instruction_number, false, temporary_terms, map_idx, dynamic, steady_dynamic);
          FSTPR_ fstpr(eq);
          fstpr.write(code_file, instruction_number);
        }
    }
}

void
ModelTree::Write_Inf_To_Bin_File(const string &basename,
                                 int &u_count_int, bool &file_open, bool is_two_boundaries, int block_mfs) const
{
  int j;
  std::ofstream SaveCode;
  const string bin_basename = basename + ".bin";
  if (file_open)
    SaveCode.open(bin_basename.c_str(), ios::out | ios::in | ios::binary | ios::ate);
  else
    SaveCode.open(bin_basename.c_str(), ios::out | ios::binary);
  if (!SaveCode.is_open())
    {
      cerr << "Error : Can't open file \"" << bin_basename << "\" for writing" << endl;
      exit(EXIT_FAILURE);
    }
  u_count_int = 0;
  for (first_derivatives_t::const_iterator it = first_derivatives.begin(); it != first_derivatives.end(); it++)
    {
      int deriv_id = it->first.second;
      if (getTypeByDerivID(deriv_id) == eEndogenous)
        {
          int eq = it->first.first;
          int symb = getSymbIDByDerivID(deriv_id);
          int var = symbol_table.getTypeSpecificID(symb);
          int lag = getLagByDerivID(deriv_id);
          SaveCode.write(reinterpret_cast<char *>(&eq), sizeof(eq));
          int varr = var + lag * block_mfs;
          SaveCode.write(reinterpret_cast<char *>(&varr), sizeof(varr));
          SaveCode.write(reinterpret_cast<char *>(&lag), sizeof(lag));
          int u = u_count_int + block_mfs;
          SaveCode.write(reinterpret_cast<char *>(&u), sizeof(u));
          u_count_int++;
        }
    }
  if (is_two_boundaries)
    u_count_int +=  symbol_table.endo_nbr();
  for (j = 0; j < (int) symbol_table.endo_nbr(); j++)
    SaveCode.write(reinterpret_cast<char *>(&j), sizeof(j));
  for (j = 0; j < (int) symbol_table.endo_nbr(); j++)
    SaveCode.write(reinterpret_cast<char *>(&j), sizeof(j));
  SaveCode.close();
}

void
ModelTree::writeLatexModelFile(const string &basename, ExprNodeOutputType output_type, const bool write_equation_tags) const
{
  ofstream output, content_output;
  string filename = basename + ".tex";
  string content_basename = basename + "_content";
  string content_filename = content_basename + ".tex";
  output.open(filename.c_str(), ios::out | ios::binary);
  if (!output.is_open())
    {
      cerr << "ERROR: Can't open file " << filename << " for writing" << endl;
      exit(EXIT_FAILURE);
    }

  content_output.open(content_filename.c_str(), ios::out | ios::binary);
  if (!content_output.is_open())
    {
      cerr << "ERROR: Can't open file " << content_filename << " for writing" << endl;
      exit(EXIT_FAILURE);
    }

  output << "\\documentclass[10pt,a4paper]{article}" << endl
         << "\\usepackage[landscape]{geometry}" << endl
         << "\\usepackage{fullpage}" << endl
         << "\\usepackage{amsfonts}" << endl
         << "\\usepackage{breqn}" << endl
         << "\\begin{document}" << endl
         << "\\footnotesize" << endl;

  // Write model local variables
  for (map<int, expr_t>::const_iterator it = local_variables_table.begin();
       it != local_variables_table.end(); it++)
    {
      int id = it->first;
      expr_t value = it->second;

      content_output << "\\begin{dmath*}" << endl
                     << symbol_table.getTeXName(id) << " = ";
      // Use an empty set for the temporary terms
      value->writeOutput(content_output, output_type);
      content_output << endl << "\\end{dmath*}" << endl;
    }

  for (int eq = 0; eq < (int) equations.size(); eq++)
    {
      content_output << "% Equation " << eq + 1 << endl;
      bool wrote_eq_tag = false;
      if (write_equation_tags)
        {
          for (vector<pair<int, pair<string, string> > >::const_iterator iteqt = equation_tags.begin();
               iteqt != equation_tags.end(); iteqt++)
            if (iteqt->first == eq)
              {
                if (!wrote_eq_tag)
                  content_output << "\\noindent[";
                else
                  content_output << ", ";

                content_output << iteqt->second.first;

                if (iteqt->second.second.empty())
                  content_output << "= `" << iteqt->second.second << "'";

                wrote_eq_tag = true;
              }
        }
      if (wrote_eq_tag)
        content_output << "]";

      content_output << "\\begin{dmath}" << endl;
      // Here it is necessary to cast to superclass ExprNode, otherwise the overloaded writeOutput() method is not found
      dynamic_cast<ExprNode *>(equations[eq])->writeOutput(content_output, output_type);
      content_output << endl << "\\end{dmath}" << endl;
    }

  output << "\\include{" << content_basename << "}" << endl
         << "\\end{document}" << endl;

  output.close();
  content_output.close();
}

void
ModelTree::addEquation(expr_t eq, int lineno)
{
  BinaryOpNode *beq = dynamic_cast<BinaryOpNode *>(eq);
  assert(beq != NULL && beq->get_op_code() == oEqual);

  equations.push_back(beq);
  equations_lineno.push_back(lineno);
}

void
ModelTree::addEquation(expr_t eq, int lineno, vector<pair<string, string> > &eq_tags)
{
  int n = equations.size();
  for (size_t i = 0; i < eq_tags.size(); i++)
    equation_tags.push_back(make_pair(n, eq_tags[i]));
  addEquation(eq, lineno);
}

void
ModelTree::addAuxEquation(expr_t eq)
{
  BinaryOpNode *beq = dynamic_cast<BinaryOpNode *>(eq);
  assert(beq != NULL && beq->get_op_code() == oEqual);

  aux_equations.push_back(beq);
}

void
ModelTree::addTrendVariables(vector<int> trend_vars, expr_t growth_factor) throw (TrendException)
{
  while (!trend_vars.empty())
    if (trend_symbols_map.find(trend_vars.back()) != trend_symbols_map.end())
      throw TrendException(symbol_table.getName(trend_vars.back()));
    else
      {
        trend_symbols_map[trend_vars.back()] = growth_factor;
        trend_vars.pop_back();
      }
}

void
ModelTree::addNonstationaryVariables(vector<int> nonstationary_vars, bool log_deflator, expr_t deflator) throw (TrendException)
{
  while (!nonstationary_vars.empty())
    if (nonstationary_symbols_map.find(nonstationary_vars.back()) != nonstationary_symbols_map.end())
      throw TrendException(symbol_table.getName(nonstationary_vars.back()));
    else
      {
        nonstationary_symbols_map[nonstationary_vars.back()] = make_pair(log_deflator, deflator);
        nonstationary_vars.pop_back();
      }
}

void
ModelTree::initializeVariablesAndEquations()
{
  for (size_t j = 0; j < equations.size(); j++)
    {
      equation_reordered.push_back(j);
      variable_reordered.push_back(j);
    }
}

void
ModelTree::set_cutoff_to_zero()
{
  cutoff = 0;
}

void
ModelTree::jacobianHelper(ostream &output, int eq_nb, int col_nb, ExprNodeOutputType output_type) const
{
  output << "  ";
  if (IS_JULIA(output_type))
    output << "@inbounds ";
  output << "g1" << LEFT_ARRAY_SUBSCRIPT(output_type);
  if (IS_MATLAB(output_type) || IS_JULIA(output_type))
    output << eq_nb + 1 << "," << col_nb + 1;
  else
    output << eq_nb + col_nb *equations.size();
  output << RIGHT_ARRAY_SUBSCRIPT(output_type);
}

void
ModelTree::sparseHelper(int order, ostream &output, int row_nb, int col_nb, ExprNodeOutputType output_type) const
{
  output << "  v" << order << LEFT_ARRAY_SUBSCRIPT(output_type);
  if (IS_MATLAB(output_type) || IS_JULIA(output_type))
    output << row_nb + 1 << "," << col_nb + 1;
  else
    output << row_nb + col_nb * NNZDerivatives[order-1];
  output << RIGHT_ARRAY_SUBSCRIPT(output_type);
}

void
ModelTree::computeParamsDerivatives(int paramsDerivsOrder)
{
  if (!(paramsDerivsOrder == 1 || paramsDerivsOrder == 2))
    return;
  set<int> deriv_id_set;
  addAllParamDerivId(deriv_id_set);

  for (set<int>::const_iterator it = deriv_id_set.begin();
       it != deriv_id_set.end(); it++)
    {
      const int param = *it;

      for (int eq = 0; eq < (int) equations.size(); eq++)
        {
          expr_t d1 = equations[eq]->getDerivative(param);
          if (d1 == Zero)
            continue;
          residuals_params_derivatives[make_pair(eq, param)] = d1;
        }

      if (paramsDerivsOrder == 2)
        for (first_derivatives_t::const_iterator it2 = residuals_params_derivatives.begin();
             it2 != residuals_params_derivatives.end(); it2++)
          {
            int eq = it2->first.first;
            int param1 = it2->first.second;
            expr_t d1 = it2->second;

            expr_t d2 = d1->getDerivative(param);
            if (d2 == Zero)
              continue;
            residuals_params_second_derivatives[make_pair(eq, make_pair(param1, param))] = d2;
          }

      for (first_derivatives_t::const_iterator it2 = first_derivatives.begin();
           it2 != first_derivatives.end(); it2++)
        {
          int eq = it2->first.first;
          int var = it2->first.second;
          expr_t d1 = it2->second;

          expr_t d2 = d1->getDerivative(param);
          if (d2 == Zero)
            continue;
          jacobian_params_derivatives[make_pair(eq, make_pair(var, param))] = d2;
        }

      if (paramsDerivsOrder == 2)
        {
          for (second_derivatives_t::const_iterator it2 = jacobian_params_derivatives.begin();
               it2 != jacobian_params_derivatives.end(); it2++)
            {
              int eq = it2->first.first;
              int var = it2->first.second.first;
              int param1 = it2->first.second.second;
              expr_t d1 = it2->second;

              expr_t d2 = d1->getDerivative(param);
              if (d2 == Zero)
                continue;
              jacobian_params_second_derivatives[make_pair(eq, make_pair(var, make_pair(param1, param)))] = d2;
            }

          for (second_derivatives_t::const_iterator it2 = second_derivatives.begin();
               it2 != second_derivatives.end(); it2++)
            {
              int eq = it2->first.first;
              int var1 = it2->first.second.first;
              int var2 = it2->first.second.second;
              expr_t d1 = it2->second;

              expr_t d2 = d1->getDerivative(param);
              if (d2 == Zero)
                continue;
              hessian_params_derivatives[make_pair(eq, make_pair(var1, make_pair(var2, param)))] = d2;
            }
        }
    }
}

void
ModelTree::computeParamsDerivativesTemporaryTerms()
{
  map<expr_t, pair<int, NodeTreeReference > > reference_count;
  params_derivs_temporary_terms.clear();
  map<NodeTreeReference, temporary_terms_t> temp_terms_map;
  temp_terms_map[eResidualsParamsDeriv] = params_derivs_temporary_terms_res;
  temp_terms_map[eJacobianParamsDeriv] = params_derivs_temporary_terms_g1;
  temp_terms_map[eResidualsParamsSecondDeriv] = params_derivs_temporary_terms_res2;
  temp_terms_map[eJacobianParamsSecondDeriv] = params_derivs_temporary_terms_g12;
  temp_terms_map[eHessianParamsDeriv] = params_derivs_temporary_terms_g2;

  for (first_derivatives_t::iterator it = residuals_params_derivatives.begin();
       it != residuals_params_derivatives.end(); it++)
    it->second->computeTemporaryTerms(reference_count,
                                      temp_terms_map,
                                      true, eResidualsParamsDeriv);

  for (second_derivatives_t::iterator it = jacobian_params_derivatives.begin();
       it != jacobian_params_derivatives.end(); it++)
    it->second->computeTemporaryTerms(reference_count,
                                      temp_terms_map,
                                      true, eJacobianParamsDeriv);

  for (second_derivatives_t::const_iterator it = residuals_params_second_derivatives.begin();
       it != residuals_params_second_derivatives.end(); ++it)
    it->second->computeTemporaryTerms(reference_count,
                                      temp_terms_map,
                                      true, eResidualsParamsSecondDeriv);

  for (third_derivatives_t::const_iterator it = jacobian_params_second_derivatives.begin();
       it != jacobian_params_second_derivatives.end(); ++it)
    it->second->computeTemporaryTerms(reference_count,
                                      temp_terms_map,
                                      true, eJacobianParamsSecondDeriv);

  for (third_derivatives_t::const_iterator it = hessian_params_derivatives.begin();
       it != hessian_params_derivatives.end(); ++it)
    it->second->computeTemporaryTerms(reference_count,
                                      temp_terms_map,
                                      true, eHessianParamsDeriv);

  for (map<NodeTreeReference, temporary_terms_t>::const_iterator it = temp_terms_map.begin();
       it != temp_terms_map.end(); it++)
    params_derivs_temporary_terms.insert(it->second.begin(), it->second.end());

  params_derivs_temporary_terms_res  = temp_terms_map[eResidualsParamsDeriv];
  params_derivs_temporary_terms_g1   = temp_terms_map[eJacobianParamsDeriv];
  params_derivs_temporary_terms_res2 = temp_terms_map[eResidualsParamsSecondDeriv];
  params_derivs_temporary_terms_g12  = temp_terms_map[eJacobianParamsSecondDeriv];
  params_derivs_temporary_terms_g2   = temp_terms_map[eHessianParamsDeriv];
}

bool
ModelTree::isNonstationary(int symb_id) const
{
  return (nonstationary_symbols_map.find(symb_id)
          != nonstationary_symbols_map.end());
<<<<<<< HEAD
}

void
ModelTree::writeJsonModelEquations(ostream &output, bool residuals) const
{
  deriv_node_temp_terms_t tef_terms;
  vector<pair<string, string> > eqtags;
  temporary_terms_t tt_empty;
  if (residuals)
    output << endl << "\"residuals\":[" << endl;
  else
    output << endl << "\"model\":[" << endl;
  for (int eq = 0; eq < (int) equations.size(); eq++)
    {
      if (eq > 0)
        output << ", ";

      BinaryOpNode *eq_node = equations[eq];
      expr_t lhs = eq_node->get_arg1();
      expr_t rhs = eq_node->get_arg2();

      if (residuals)
        {
          output << "{\"residual\": {"
                 << "\"lhs\": \"";
          lhs->writeJsonOutput(output, temporary_terms, tef_terms);
          output << "\"";

          output << ", \"rhs\": \"";
          rhs->writeJsonOutput(output, temporary_terms, tef_terms);
          output << "\"";
          try
            {
              // Test if the right hand side of the equation is empty.
              if (rhs->eval(eval_context_t()) != 0)
                {
                  output << ", \"rhs\": \"";
                  rhs->writeJsonOutput(output, temporary_terms, tef_terms);
                  output << "\"";
                }
            }
          catch (ExprNode::EvalException &e)
            {
            }
          output << "}";
        }
      else
        {
          output << "{\"lhs\": \"";
          lhs->writeJsonOutput(output, tt_empty, tef_terms);
          output << "\", \"rhs\": \"";
          rhs->writeJsonOutput(output, tt_empty, tef_terms);
          output << "\""
                 << ", \"line\": " << equations_lineno[eq];

          for (vector<pair<int, pair<string, string> > >::const_iterator it = equation_tags.begin();
               it != equation_tags.end(); it++)
            if (it->first == eq)
              eqtags.push_back(it->second);

          if (!eqtags.empty())
            {
              output << ", \"tags\": {";
              int i = 0;
              for (vector<pair<string, string> >::const_iterator it = eqtags.begin(); it != eqtags.end(); it++, i++)
                {
                  if (i != 0)
                    output << ", ";
                  output << "\"" << it->first << "\": \"" << it->second << "\"";
                }
              output << "}";
              eqtags.clear();
            }
        }
      output << "}" << endl;
    }
  output << endl << "]" << endl;
=======
>>>>>>> 7153f19a
}<|MERGE_RESOLUTION|>--- conflicted
+++ resolved
@@ -1946,7 +1946,6 @@
 {
   return (nonstationary_symbols_map.find(symb_id)
           != nonstationary_symbols_map.end());
-<<<<<<< HEAD
 }
 
 void
@@ -2024,6 +2023,4 @@
       output << "}" << endl;
     }
   output << endl << "]" << endl;
-=======
->>>>>>> 7153f19a
 }