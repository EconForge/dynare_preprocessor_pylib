--- conflicted
+++ resolved
@@ -3099,14 +3099,6 @@
             KF_index_file.write(reinterpret_cast<char *>(&(*it)), sizeof(index_KF));
           KF_index_file.close();
         }
-<<<<<<< HEAD
-      output << modstruct << "state_var = [";
-
-      for (vector<int>::const_iterator it = state_var.begin(); it != state_var.end(); it++)
-        output << *it << " ";
-      output << "];" << endl;
-=======
->>>>>>> c4ef3575
     }
 
   output << modstruct << "state_var = [";
