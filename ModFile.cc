--- conflicted
+++ resolved
@@ -691,10 +691,6 @@
     mOutputFile << "clear M_ options_ oo_ estim_params_ bayestopt_ dataset_ dataset_info estimation_info ys0_ ex0_;" << endl;
 
   mOutputFile << "tic0 = tic;" << endl
-<<<<<<< HEAD
-=======
-              << "% Save empty dates and dseries objects in memory." << endl
->>>>>>> dad94a7d
               << "% Define global variables." << endl
               << "global M_ options_ oo_ estim_params_ bayestopt_ dataset_ dataset_info estimation_info ys0_ ex0_" << endl
               << "options_ = [];" << endl
